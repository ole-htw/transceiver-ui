--- conflicted
+++ resolved
@@ -4,13 +4,10 @@
 import threading
 import queue
 import tkinter as tk
-<<<<<<< HEAD
 from tkinter import ttk, messagebox
-=======
 from tkinter import ttk, messagebox, simpledialog
 from matplotlib.backends.backend_tkagg import FigureCanvasTkAgg
 from matplotlib.figure import Figure
->>>>>>> 18ddf216
 import json
 from pathlib import Path
 
