--- conflicted
+++ resolved
@@ -3,13 +3,10 @@
 import subprocess
 import tkinter as tk
 from tkinter import ttk, messagebox
-<<<<<<< HEAD
 from matplotlib.backends.backend_tkagg import FigureCanvasTkAgg
 from matplotlib.figure import Figure
-=======
 import json
 from pathlib import Path
->>>>>>> 61e4df3b
 
 import numpy as np
 import matplotlib.pyplot as plt
